using Distributed

# Activate project on all separately, step by step
@everywhere begin
using Pkg
Pkg.activate(".")
end

@everywhere begin
using JSON
using Debugger
using Plots
using Statistics

using PowerModels

include("src/OPFLearn.jl")
include("create_dataset.jl")
end

function loadcase(casenum::String)
	case_to_path = Dict(
		"case14" => "pglib/pglib_opf_case14_ieee.m",
		"case30" => "pglib/pglib_opf_case30_ieee.m",
		"case57" => "pglib/pglib_opf_case57_ieee.m",
		"case118" => "pglib/pglib_opf_case118_ieee.m",
		"case500" => "pglib/pglib_opf_case500_goc.m",
		"case2000" => "pglib/pglib_opf_case2000_goc.m"
	)
	path = case_to_path[casenum]
	network = PowerModels.parse_file(path)

	return network
end

case14 = loadcase("case14")
case30 = loadcase("case30")
case57 = loadcase("case57")
case118 = loadcase("case118")
cases = Dict(
	"case14" => case14,
	"case30" => case30,
	"case57" => case57,
	"case118" => case118,
	"case500" => loadcase("case500"),
	"case2000" => loadcase("case2000")
)
println("Cases loaded!")

if length(ARGS) == 0
	println("No argument!")
elseif ARGS[1] == "case14"
	results, time = OPFLearn.create_samples(case14, 10000)
	open("time14.json", "w") do io
	    JSON.print(io, time)
	end
	open("case14.json", "w") do io
	    JSON.print(io, results)
	end
elseif ARGS[1] == "case30"
	results, time = OPFLearn.create_samples(case30, 5000)
	open("time30.json", "w") do io
	    JSON.print(io, time)
	end
	open("results30.json", "w") do io
	    JSON.print(io, results)
	end
elseif ARGS[1] == "case57"
	results, time = OPFLearn.create_samples(case57, 5600)
	open("time57.json", "w") do io
	    JSON.print(io, time)
	end
	open("results57.json", "w") do io
	    JSON.print(io, results)
	end
elseif ARGS[1] == "case118"
	results, time = OPFLearn.create_samples(case118, 50)
	open("time118.json", "w") do io
	    JSON.print(io, time)
	end
	open("results118.json", "w") do io
	    JSON.print(io, results)
	end
<<<<<<< HEAD
else # 1st linear/parallel, 2nd case name, 3rd topology perturbation
	comp_method = ARGS[1]
	network_name = ARGS[2]
	topology_perturb = ARGS[3]
	if comp_method == "linear"
		point_generator=OPFLearn.create_samples
	elseif comp_method == "parallel"
		point_generator=OPFLearn.dist_create_samples
	end
	network = cases[network_name]
	if topology_perturb == "none"
		dataset_size = 56000
	elseif topology_perturb == "n-1"
		dataset_size = 29000
	else
		dataset_size = 20000
		dataset_size=200
	end
	seeds_needed = trunc(Int, dataset_size * 0.03)
	samples_per_seed = ceil(Int, dataset_size / seeds_needed) - 1
	folder_path = joinpath("$(network_name)_seeds", topology_perturb)
	allseeds = create_dataset_seeds(
		network, seeds_needed; perturb_topology_method=topology_perturb, perturb_costs_method="shuffle",
		min_distance=-2., save_path=folder_path)
	println("\n\n\n#########################\n\n\n")
	expand_dataset_seeds(
		joinpath(folder_path, "seeds.json"), samples_per_seed; base_case=network,
		cp_seeds_to_raw=true, seed_expander=OPFLearn.create_seed_samples,
		perturb_topology_method=topology_perturb, perturb_costs_method="shuffle"
	)
=======
elseif ARGS[1] == "algorithm14"
	all_results = create_dataset_seeds(
		case14, 7500; min_distance=0.3, file_name="alg14.json")
	json_str = JSON.json(dict; indent=3)
	print(json_str)
elseif ARGS[1] == "algorithm30"
	all_results = create_dataset_seeds(
		case30, 5000; min_distance=0.3, file_name="alg30.json")
	json_str = JSON.json(dict; indent=3)
	print(json_str)
elseif ARGS[1] == "algorithm57"
	all_results = create_dataset_seeds(
		case57, 500; min_distance=0.3, file_name="alg57.json")
	json_str = JSON.json(dict; indent=3)
	print(json_str)
elseif ARGS[1] == "algorithm118"
	all_results = create_dataset_seeds(
		case118, 50; min_distance=0.3, file_name="alg118.json")
	json_str = JSON.json(dict; indent=3)
	print(json_str)
elseif ARGS[1] == "parallel14"
	results = create_dataset_seeds(case14, 10000;
		min_distance=-2., point_generator=OPFLearn.dist_create_samples, file_name="case14_data/seeds.json")
elseif ARGS[1] == "parallel30"
	results = create_dataset_seeds(case30, 5000;
		min_distance=-2., point_generator=OPFLearn.dist_create_samples, file_name="case30_data/seeds.json")
elseif ARGS[1] == "parallel57"
	results = create_dataset_seeds(case57, 1000;
		min_distance=-2., point_generator=OPFLearn.dist_create_samples, file_name="case57_data/seeds.json")
elseif ARGS[1] == "parallel118"
	results = create_dataset_seeds(case118, 500;
		min_distance=-2., point_generator=OPFLearn.dist_create_samples, file_name="case118_data/seeds.json")
>>>>>>> f4363c6c
end<|MERGE_RESOLUTION|>--- conflicted
+++ resolved
@@ -81,7 +81,6 @@
 	open("results118.json", "w") do io
 	    JSON.print(io, results)
 	end
-<<<<<<< HEAD
 else # 1st linear/parallel, 2nd case name, 3rd topology perturbation
 	comp_method = ARGS[1]
 	network_name = ARGS[2]
@@ -98,7 +97,6 @@
 		dataset_size = 29000
 	else
 		dataset_size = 20000
-		dataset_size=200
 	end
 	seeds_needed = trunc(Int, dataset_size * 0.03)
 	samples_per_seed = ceil(Int, dataset_size / seeds_needed) - 1
@@ -112,38 +110,4 @@
 		cp_seeds_to_raw=true, seed_expander=OPFLearn.create_seed_samples,
 		perturb_topology_method=topology_perturb, perturb_costs_method="shuffle"
 	)
-=======
-elseif ARGS[1] == "algorithm14"
-	all_results = create_dataset_seeds(
-		case14, 7500; min_distance=0.3, file_name="alg14.json")
-	json_str = JSON.json(dict; indent=3)
-	print(json_str)
-elseif ARGS[1] == "algorithm30"
-	all_results = create_dataset_seeds(
-		case30, 5000; min_distance=0.3, file_name="alg30.json")
-	json_str = JSON.json(dict; indent=3)
-	print(json_str)
-elseif ARGS[1] == "algorithm57"
-	all_results = create_dataset_seeds(
-		case57, 500; min_distance=0.3, file_name="alg57.json")
-	json_str = JSON.json(dict; indent=3)
-	print(json_str)
-elseif ARGS[1] == "algorithm118"
-	all_results = create_dataset_seeds(
-		case118, 50; min_distance=0.3, file_name="alg118.json")
-	json_str = JSON.json(dict; indent=3)
-	print(json_str)
-elseif ARGS[1] == "parallel14"
-	results = create_dataset_seeds(case14, 10000;
-		min_distance=-2., point_generator=OPFLearn.dist_create_samples, file_name="case14_data/seeds.json")
-elseif ARGS[1] == "parallel30"
-	results = create_dataset_seeds(case30, 5000;
-		min_distance=-2., point_generator=OPFLearn.dist_create_samples, file_name="case30_data/seeds.json")
-elseif ARGS[1] == "parallel57"
-	results = create_dataset_seeds(case57, 1000;
-		min_distance=-2., point_generator=OPFLearn.dist_create_samples, file_name="case57_data/seeds.json")
-elseif ARGS[1] == "parallel118"
-	results = create_dataset_seeds(case118, 500;
-		min_distance=-2., point_generator=OPFLearn.dist_create_samples, file_name="case118_data/seeds.json")
->>>>>>> f4363c6c
 end