import json
import os
from tqdm import tqdm
from functools import partial
import glob
import torch
from torch_geometric.data import InMemoryDataset, HeteroData, download_url, extract_tar
from typing import Any, Dict
import warnings
from core.datasets.dataset_utils import (
    canos_pf_data_mean0_var1,
    canos_pf_slack_mean0_var1,
    pfnet_data_mean0_var1,
)
from core.datasets.data_stats import canos_pfdelta_stats, pfnet_pfdata_stats
from core.utils.registry import registry


@registry.register_dataset("pfdeltadata")
class PFDeltaDataset(InMemoryDataset):
    """PFDelta base dataset loader and processor.

    This class wraps raw power flow JSON cases produced by the pfdelta data
    generation utilities and converts them to PyTorch Geometric HeteroData
    objects. It supports multiple tasks and dataset construction modes:
    - create processed datasets for a specific task
    - create processed datasets for data analysis, corresponding to a specific case, topological perturbation, and feasibility regime

    Args:
        root_dir (str): root data folder.
        case_name (str): case folder name (e.g. "case14"). Required for tasks 1.x, and 2.x
        perturbation (str): grid perturbation type ("n", "n-1", "n-2").
        feasibility_type (str): "feasible", "near infeasible", or "approaching infeasible".
        n_samples (int): number of samples to load (<0 means use all data available).
        split (str): which split to load ("train", "val", "test", "all", or custom).
        model (str): model shorthand used for naming processed folders.
        task (float|str): task id (e.g. 1.3) or "analysis".
        add_bus_type (bool): whether to include bus-type-specific node sets.
        transform, pre_transform, pre_filter: pytorch_geometric dataset hooks.
        force_reload (bool): force InMemoryDataset to re-run processing.
    """

    def __init__(
        self,
        root_dir: str = "data",
        case_name: str = "case14",
        perturbation: str = "n",
        feasibility_type: str = "feasible",
        n_samples: int = -1,
        split: str = "train",
        model: str = "",
        task: Any = 1.3,
        add_bus_type: bool = False,
        transform: Any = None,
        pre_transform: Any = None,
        pre_filter: Any = None,
        force_reload: bool = False,
    ):
        """Initialize PFDeltaDataset and configure processed path.

        The initializer mainly records configuration and computes the
        custom processed directory used by InMemoryDataset. Actual
        processing (conversion from raw json -> HeteroData) happens
        in process() which is invoked by the parent class when needed.
        """
        self.split = split
        self.case_name = case_name
        self.force_reload = force_reload
        self.add_bus_type = add_bus_type
        self.task = task
        self.model = model
        self.root = os.path.join(root_dir)

        self.perturbation = perturbation
        self.feasibility_type = feasibility_type
        self.n_samples = n_samples

        if task in [3.2, 3.3]:
            self._custom_processed_dir = os.path.join(
                self.root, "processed", f"combined_task_{task}_{model}_"
            )

        elif task == "analysis":
            self._custom_processed_dir = os.path.join(
                self.root,
                "processed",
                f"task_{self.task}_{self.case_name}_{self.perturbation}_{self.feasibility_type}_{self.n_samples}",
            )
            self.split = "all"
        else:
            self._custom_processed_dir = os.path.join(
                self.root, "processed", f"combined_task_{task}_{model}_{self.case_name}"
            )

        self.all_case_names = [
            "case14",
            "case30",
            "case57",
            "case118",
            "case500",
            "case2000",
        ]

        self.task_config = {  # values here will have the number of train samples
            1.1: {"feasible": {"n": 54000, "n-1": 0, "n-2": 0}},
            1.2: {"feasible": {"n": 27000, "n-1": 27000, "n-2": 0}},
            1.3: {"feasible": {"n": 18000, "n-1": 18000, "n-2": 18000}},
            2.1: {"feasible": {"n": 18000, "n-1": 18000, "n-2": 18000}},
            2.2: {"feasible": {"n": 12000, "n-1": 12000, "n-2": 12000}},
            2.3: {"feasible": {"n": 6000, "n-1": 6000, "n-2": 6000}},
            3.1: {"feasible": {"n": 18000, "n-1": 18000, "n-2": 18000}},
            3.2: {"feasible": {"n": 6000, "n-1": 6000, "n-2": 6000}},
            3.3: {"feasible": {"n": 9000, "n-1": 9000, "n-2": 9000}},
            4.1: {
                "near infeasible": {"n": 1800, "n-1": 1800, "n-2": 1800},
                "feasible": {"n": 16200, "n-1": 16200, "n-2": 16200},
            },
            4.2: {
                "approaching infeasible": {"n": 7200, "n-1": 7200, "n-2": 7200},
                "near infeasible": {"n": 1800, "n-1": 1800, "n-2": 1800},
                "feasible": {"n": 9000, "n-1": 9000, "n-2": 9000},
            },
            4.3: {"near infeasible": {"n": 1800, "n-1": 1800, "n-2": 1800}},
            "analysis": {
                "feasible": {"n": 56000, "n-1": 29000, "n-2": 20000},
                "near infeasible": {"n": 2000, "n-1": 2000, "n-2": 2000},
                "approaching infeasible": {"n": 7200, "n-1": 7200, "n-2": 7200},
            },
        }

        if case_name == "case2000":
            self.task_config = {
                1.3: {"feasible": {"n": 10000, "n-1": 10000, "n-2": 10000}}
            }

        self.feasibility_config = {
            "feasible": {
                "n": 56000,
                "n-1": 29000,
                "n-2": 20000,
                "test": {"n": 2000, "n-1": 2000, "n-2": 2000},
            },
            "approaching infeasible": {
                "n": 7200,
                "n-1": 7200,
                "n-2": 7200,
                "test": None,  # no test set for this regime
            },
            "near infeasible": {
                "n": 2000,
                "n-1": 2000,
                "n-2": 2000,
                "test": {"n": 200, "n-1": 200, "n-2": 200},
            },
        }

        self.task_split_config = {
            3.1: {
                "train": [self.case_name],
                "val": self.all_case_names,
                "test": self.all_case_names,
            },
            3.2: {
                "train": ["case14", "case30", "case57"],
                "val": ["case118", "case500"],
                "test": ["case118", "case500"],
            },
            3.3: {
                "train": ["case118", "case500"],
                "val": ["case14", "case30", "case57"],
                "test": ["case14", "case30", "case57"],
            },
        }

        super().__init__(
            self.root, transform, pre_transform, pre_filter, force_reload=force_reload
        )
        self.load(self.split)

    def _split_to_idx(self):
        return {"train": 0, "val": 1, "test": 2}[self.split]

    @property
    def raw_file_names(self) -> list:
        # List raw file names required for this dataset

        # Determine which case(s) to download
        if self.task in [3.1, 3.2, 3.3, "analysis"]:
            case_names = self.all_case_names  # a list of strings
        else:
            case_names = [self.case_name]

        # For each case, download all sub-archives
        for case_name in case_names:
            case_raw_dir = os.path.join(self.root, case_name)
            # check if this exists
            if not os.path.exists(case_raw_dir):
                return []  # this triggers download()

        return sorted(
            [
                os.path.join(self.task, self.casename, f)
                for f in os.listdir(case_raw_dir)
                if f.endswith(".json")
            ]
        )

    @property
    def processed_dir(self) -> str:
        # Directory where processed files for this dataset are stored
        return self._custom_processed_dir

    @property
    def processed_file_names(self) -> list:
        # Name of files that must exist in processed_dir
        if self.task == "analysis":
            return ["all.pt"]  # Only require all.pt for analysis task

        return ["train.pt", "val.pt", "test.pt"]

    def download(self) -> None:
        """Download raw archives and shuffle files from the remote dataset.

        The method downloads per-case tar archives and the shuffle_files
        directory from the canonical hf dataset URL. It skips downloads
        when the target directories already exist. Downloaded archives
        are extracted and the tarball is removed.
        """
        print(f"Downloading files for task {self.task}...")

        # Determine which case(s) to download
        if self.task in [3.1, 3.2, 3.3]:
            case_names = self.all_case_names  # a list of strings
        else:
            case_names = [self.case_name]

        # Remote dataset URL (Hugging Face)
        base_url = "https://huggingface.co/datasets/pfdelta/pfdelta/resolve/main"

        # Download the shuffle files if not already present
        shuffle_download_path = self.root
        shuffle_files_dir = os.path.join(shuffle_download_path, "shuffle_files")

        # Only download and extract if shuffle_files directory doesn't exist
        if os.path.exists(shuffle_files_dir):
            print("Shuffle files already exist. Skipping download.")
        else:
            print("Downloading shuffle files...")
            file_url = f"{base_url}/shuffle_files.tar"
            shuffle_files_path = download_url(file_url, shuffle_download_path, log=True)
            extract_tar(shuffle_files_path, shuffle_download_path, mode="r:")

        # For each case, download all sub-archives
        for case_name in case_names:
            data_url = f"{base_url}/{case_name}.tar.gz"
            case_raw_dir = self.root
            os.makedirs(case_raw_dir, exist_ok=True)

            # Skip download if the archive already exists
            if os.path.exists(
                os.path.join(case_raw_dir, case_name.replace(".tar.gz", ""))
            ):
                print(f"{case_name} data already exists. Skipping download.")
                continue

            print(f"Downloading {case_name} data from {data_url} ...")

            try:
                download_path = case_raw_dir
                data_path = download_url(data_url, download_path, log=True)
                extract_tar(data_path, download_path)
                os.unlink(data_path)  # delete the archive after extraction
                print(f"Extracted {case_name} data to {case_raw_dir}")

            except Exception as e:
                print(f"Failed to download or extract {case_name} data: {e}")

    def build_heterodata(
        self, pm_case: Dict[str, Any], is_cpf_sample: bool = False
    ) -> HeteroData:
        """Convert a parsed PowerModels JSON dict into a HeteroData object.

        Args:
            pm_case (dict): PowerModels network data dictionary stored in a JSON case. For samples produced by continuation power flow (CPF) samples the
                dictionary structure is expected to include "solved_net"
                with the solved network; for raw PowerModels cases the
                structure is expected to contain "network" and
                "solution" keys.
            is_cpf_sample (bool): if True, treat pm_case as CPF sample
                (solved_net present) and adapt assertions/checks.

        Returns:
            torch_geometric.data.HeteroData: heterogenous graph with node
            sets ("bus", "gen", "load", optionally "PV","PQ","slack") and
            edge types ("bus","branch","bus"), ("gen","gen_link","bus"),
            ("load","load_link","bus") plus attributes and labels.
            The structure is further detailed in the README.
        """
        data = HeteroData()

        if is_cpf_sample:
            # If sample was generated via CPF, solved_net contains both the network and solution information in one dict
            network_data = pm_case["solved_net"]
            solution_data = pm_case["solved_net"]
        else:
            # For standard samples, network and solution are separate dicts
            network_data = pm_case["network"]
            solution_data = pm_case["solution"]["solution"]

        # Bus nodes
        pf_x, pf_y = [], []
        bus_voltages = []
        bus_type = []
        bus_shunts = []
        bus_gen, bus_demand = [], []
        voltage_limits = []

        PQ_bus_x, PQ_bus_y = [], []
        PV_bus_x, PV_bus_y = [], []
        PV_demand, PV_generation = [], []
        slack_x, slack_y = [], []
        slack_demand, slack_generation = [], []
        PV_to_bus, PQ_to_bus, slack_to_bus = [], [], []
        pq_idx, pv_idx, slack_idx = 0, 0, 0

        for bus_id_str, bus in sorted(
            network_data["bus"].items(), key=lambda x: int(x[0])
        ):
            bus_id = int(bus_id_str)
            bus_idx = bus_id - 1  # PowerModels uses 1-based indexing
            bus_sol = solution_data["bus"][bus_id_str]

            va, vm = bus_sol["va"], bus_sol["vm"]
            bus_voltages.append(torch.tensor([va, vm]))
            vmin, vmax = bus["vmin"], bus["vmax"]
            voltage_limits.append(torch.tensor([vmin, vmax]))

            # Shunts
            gs, bs = 0.0, 0.0
            for shunt in network_data["shunt"].values():
                if int(shunt["shunt_bus"]) == bus_id:
                    gs += shunt["gs"]
                    bs += shunt["bs"]
            bus_shunts.append(torch.tensor([gs, bs]))

            # Load
            pd, qd = 0.0, 0.0
            for load in network_data["load"].values():
                if int(load["load_bus"]) == bus_id:
                    pd += load["pd"]
                    qd += load["qd"]

            bus_demand.append(torch.tensor([pd, qd]))

            # Gen
            pg, qg = 0.0, 0.0
            for gen_id, gen in sorted(
                network_data["gen"].items(), key=lambda x: int(x[0])
            ):
                if int(gen["gen_bus"]) == bus_id:
                    if gen["gen_status"] == 1:
                        gen_sol = solution_data["gen"][gen_id]
                        pg += gen_sol["pg"]
                        qg += gen_sol["qg"]
                    else:
                        if is_cpf_sample:
                            assert gen["pg"] == 0 and gen["qg"] == 0, (
                                f"Expected gen {gen_id} to be off"
                            )
                        else:
                            assert solution_data["gen"].get(gen_id) is None, (
                                f"Expected gen {gen_id} to be off."
                            )

            bus_gen.append(torch.tensor([pg, qg]))

            # Decide final bus type
            bus_type_now = bus["bus_type"]

            if bus_type_now == 2 and pg == 0.0 and qg == 0.0:
                bus_type_now = 1  # PV bus with no gen --> becomes PQ
                warnings.warn(
                    f"Warning: Changed bus {bus_id} type from PV to PQ because it has no generation."
                )  # TODO: I don't think you need to do this anymore, leaving it for now.

            bus_type.append(torch.tensor(bus_type_now))

            if bus_type_now == 1:
                pf_x.append(torch.tensor([pd, qd]))
                pf_y.append(torch.tensor([va, vm]))

                PQ_bus_x.append(torch.tensor([pd, qd]))
                PQ_bus_y.append(torch.tensor([va, vm]))
                PQ_to_bus.append(torch.tensor([pq_idx, bus_idx]))
                pq_idx += 1
            elif bus_type_now == 2:
                pf_x.append(torch.tensor([pg - pd, vm]))
                pf_y.append(torch.tensor([qg - qd, va]))

                PV_bus_x.append(torch.tensor([pg - pd, vm]))
                PV_bus_y.append(torch.tensor([qg - qd, va]))
                PV_demand.append(torch.tensor([pd, qd]))
                PV_generation.append(torch.tensor([pg, qg]))
                PV_to_bus.append(torch.tensor([pv_idx, bus_idx]))
                pv_idx += 1
            elif bus_type_now == 3:
                pf_x.append(torch.tensor([va, vm]))
                pf_y.append(torch.tensor([pg - pd, qg - qd]))

                slack_x.append(torch.tensor([va, vm]))
                slack_y.append(torch.tensor([pg - pd, qg - qd]))
                slack_demand.append(torch.tensor([pd, qd]))
                slack_generation.append(torch.tensor([pg, qg]))
                slack_to_bus.append(torch.tensor([slack_idx, bus_idx]))
                slack_idx += 1

        # Generator nodes
        generation, limits, slack_gen = [], [], []

        for gen_id, gen in sorted(network_data["gen"].items(), key=lambda x: int(x[0])):
            if gen["gen_status"] == 1:
                gen_sol = solution_data["gen"][gen_id]
                pmin, pmax, qmin, qmax = (
                    gen["pmin"],
                    gen["pmax"],
                    gen["qmin"],
                    gen["qmax"],
                )
                pgen, qgen = gen_sol["pg"], gen_sol["qg"]
                limits.append(torch.tensor([pmin, pmax, qmin, qmax]))
                generation.append(torch.tensor([pgen, qgen]))
                is_slack = torch.tensor(
                    1
                    if network_data["bus"][str(gen["gen_bus"])]["bus_type"] == 3
                    else 0,
                    dtype=torch.bool,
                )
                slack_gen.append(is_slack)
            else:
                if is_cpf_sample:
                    assert (
                        solution_data["gen"][gen_id]["pg"] == 0
                        and solution_data["gen"][gen_id]["qg"] == 0
                    ), f"Expected gen {gen_id} to be off"
                else:
                    assert solution_data["gen"].get(gen_id) is None, (
                        f"Expected gen {gen_id} to be off."
                    )

        # Load nodes
        demand = []
        for load_id, load in sorted(
            network_data["load"].items(), key=lambda x: int(x[0])
        ):
            pd, qd = load["pd"], load["qd"]
            demand.append(torch.tensor([pd, qd]))

        # Edges
        # bus to bus edges
        edge_index, edge_attr, edge_label, edge_limits = [], [], [], []
        for branch_id_str, branch in sorted(
            network_data["branch"].items(), key=lambda x: int(x[0])
        ):
            if branch["br_status"] == 0:
                continue  # Skip inactive branches

            from_bus = int(branch["f_bus"]) - 1
            to_bus = int(branch["t_bus"]) - 1
            edge_index.append(torch.tensor([from_bus, to_bus]))
            edge_attr.append(
                torch.tensor(
                    [
                        branch["br_r"],
                        branch["br_x"],
                        branch["g_fr"],
                        branch["b_fr"],
                        branch["g_to"],
                        branch["b_to"],
                        branch["tap"],
                        branch["shift"],
                    ]
                )
            )

            edge_limits.append(torch.tensor([branch["rate_a"]]))

            branch_sol = solution_data["branch"].get(branch_id_str)
            assert branch_sol is not None, (
                f"Missing solution for active branch {branch_id_str}"
            )

            edge_label.append(
                torch.tensor(
                    [
                        branch_sol["pf"],
                        branch_sol["qf"],
                        branch_sol["pt"],
                        branch_sol["qt"],
                    ]
                )
            )

        # bus to gen edges
        gen_to_bus_index = []
        for gen_id, gen in sorted(network_data["gen"].items(), key=lambda x: int(x[0])):
            if gen["gen_status"] == 1:
                gen_bus = torch.tensor(gen["gen_bus"]) - 1
                gen_to_bus_index.append(torch.tensor([int(gen_id) - 1, gen_bus]))

        # bus to load edges
        load_to_bus_index = []
        for load_id, load in sorted(
            network_data["load"].items(), key=lambda x: int(x[0])
        ):
            load_bus = torch.tensor(load["load_bus"]) - 1
            load_to_bus_index.append(torch.tensor([int(load_id) - 1, load_bus]))

        # Create graph nodes and edges
        data["bus"].x = torch.stack(pf_x)
        data["bus"].y = torch.stack(pf_y)
        data["bus"].bus_gen = torch.stack(bus_gen)  # aggregated
        data["bus"].bus_demand = torch.stack(bus_demand)  # aggregated
        data["bus"].bus_voltages = torch.stack(bus_voltages)
        data["bus"].bus_type = torch.stack(bus_type)
        data["bus"].shunt = torch.stack(bus_shunts)
<<<<<<< HEAD
        data["bus"].voltage_limits = torch.stack(voltage_limits)
=======
        data["bus"].limits = torch.stack(
            voltage_limits
        )  # These correspond to limits in the original pglib case file, not all limits are enforced in our dataset
>>>>>>> a1ca7853

        data["gen"].limits = torch.stack(
            limits
        )  # These correspond to limits in the original pglib case file, not all limits are enforced in our dataset
        data["gen"].generation = torch.stack(generation)
        data["gen"].slack_gen = torch.stack(slack_gen)

        data["load"].demand = torch.stack(demand)

        if self.add_bus_type:
            data["PQ"].x = torch.stack(PQ_bus_x)
            data["PQ"].y = torch.stack(PQ_bus_y)

            data["PV"].x = torch.stack(PV_bus_x)
            data["PV"].y = torch.stack(PV_bus_y)
            data["PV"].generation = torch.stack(PV_generation)
            data["PV"].demand = torch.stack(PV_demand)

            data["slack"].x = torch.stack(slack_x)
            data["slack"].y = torch.stack(slack_y)
            data["slack"].generation = torch.stack(slack_generation)
            data["slack"].demand = torch.stack(slack_demand)

        for link_name, edges in {
            ("bus", "branch", "bus"): edge_index,
            ("gen", "gen_link", "bus"): gen_to_bus_index,
            ("load", "load_link", "bus"): load_to_bus_index,
        }.items():
            edge_tensor = torch.stack(edges, dim=1)
            data[link_name].edge_index = edge_tensor
            if link_name != ("bus", "branch", "bus"):
                data[
                    (link_name[2], link_name[1], link_name[0])
                ].edge_index = edge_tensor.flip(0)
            if link_name == ("bus", "branch", "bus"):
                data[link_name].edge_attr = torch.stack(edge_attr)
                data[link_name].edge_label = torch.stack(edge_label)
<<<<<<< HEAD
                data[link_name].edge_limits = torch.stack(edge_limits)
=======
                data[link_name].edge_limits = torch.stack(
                    edge_limits
                )  # These correspond to limits in the original pglib case file, these limits are not enforced in our dataset
>>>>>>> a1ca7853

        if self.add_bus_type:
            for link_name, edges in {
                ("PV", "PV_link", "bus"): PV_to_bus,
                ("PQ", "PQ_link", "bus"): PQ_to_bus,
                ("slack", "slack_link", "bus"): slack_to_bus,
            }.items():
                edge_tensor = torch.stack(edges, dim=1)
                data[link_name].edge_index = edge_tensor
                data[
                    (link_name[2], link_name[1], link_name[0])
                ].edge_index = edge_tensor.flip(0)

        return data

    def get_analysis_data(self, case_root: str) -> list[HeteroData]:
        """Collect and convert raw JSON files for the 'analysis' task.

        Args:
            case_root (str): path to the case folder containing raw/ nose/ around_nose subfolders.
        Returns:
            list[HeteroData]: list of converted HeteroData objects up to the
            dataset_size determined by self.n_samples.
        """
        dataset_size = (
            self.n_samples
            if self.n_samples > 0
            else self.task_config[self.task][self.feasibility_type][self.perturbation]
        )
        data_list = []

        if self.feasibility_type == "feasible":
            raw_fnames = glob.glob(
                os.path.join(case_root, self.perturbation, "raw", "*.json")
            )
        elif self.feasibility_type == "near infeasible":
            raw_fnames = glob.glob(
                os.path.join(case_root, self.perturbation, "nose", "train", "*.json")
            )
            raw_fnames.extend(
                glob.glob(
                    os.path.join(case_root, self.perturbation, "nose", "test", "*.json")
                )
            )
        elif self.feasibility_type == "approaching infeasible":
            raw_fnames = glob.glob(
                os.path.join(
                    case_root, self.perturbation, "around_nose", "train", "*.json"
                )
            )

        data_list = []
        is_cpf_sample = True if self.feasibility_type != "feasible" else False
        for file in tqdm(raw_fnames[:dataset_size], desc="Building analysis data"):
            with open(file, "r") as f:
                pm_case = json.load(f)
            data = self.build_heterodata(pm_case, is_cpf_sample=is_cpf_sample)
            data_list.append(data)

        return data_list

    def get_shuffle_file_path(self, grid_type: str, case_root: str) -> str:
        """Return the appropriate shuffle JSON path for grid_type.

        Handles special naming for the large case2000 where a different
        shuffle filename is used.
        """
        if "case2000" in case_root:
            return os.path.join(
                self.root, "shuffle_files", grid_type, "raw_shuffle_2000.json"
            )
        else:
            return os.path.join(
                self.root, "shuffle_files", grid_type, "raw_shuffle.json"
            )

    def shuffle_split_and_save_data(self, case_root: str) -> Dict[str, list]:
        """Create train/val/test processed splits for one case and save them.

        This routine reads shuffle mappings, iterates over raw JSON files,
        converts them to HeteroData objects and saves per-grid/per-task
        processed .pt files. It also returns combined lists for later
        concatenation when building cross-case datasets.
        """
        # when being combined
        task, model = self.task, self.model
        task_config = self.task_config[task]

        # create dicts to store all data lists per task for later concatenation
        all_data_lists = {"train": [], "val": [], "test": []}

        for feasibility, train_cfg_dict in task_config.items():
            feasibility_config = self.feasibility_config[feasibility]

            for grid_type in ["n", "n-1", "n-2"]:
                train_size = train_cfg_dict[grid_type]
                test_cfg = feasibility_config.get("test", {})
                test_size = test_cfg.get(grid_type) if test_cfg else 0

                if train_size == 0 and test_size == 0:
                    continue

                if feasibility == "feasible":
                    shuffle_path = self.get_shuffle_file_path(grid_type, case_root)
                    with open(shuffle_path, "r") as f:
                        shuffle_dict = json.load(f)
                    shuffle_map = {int(k): int(v) for k, v in shuffle_dict.items()}

                    raw_path = os.path.join(case_root, grid_type, "raw")
                    raw_fnames = [
                        os.path.join(raw_path, f"sample_{i + 1}.json")
                        for i in shuffle_map.keys()
                    ]
                    fnames_shuffled = [
                        raw_fnames[shuffle_map[i]] for i in shuffle_map.keys()
                    ]

                    # extend the lists instead of overwriting
                    split_dict = {
                        "train": fnames_shuffled[: int(0.9 * train_size)],
                        "val": fnames_shuffled[
                            int(0.9 * train_size) : int(train_size)
                        ],  # this is optional!
                        "test": fnames_shuffled[-int(test_size) :],
                    }  # always takes the last test_size samples for test set

                    for split, files in split_dict.items():
                        data_list = []
                        print(
                            f"Processing split: {model} {task} {grid_type} {split} ({len(files)} files)"
                        )
                        for fname in tqdm(files, desc=f"Building {split} data"):
                            with open(fname, "r") as f:
                                pm_case = json.load(f)
                            data = self.build_heterodata(pm_case)
                            data_list.append(data)

                        # For tasks that don't load from every folder
                        if len(data_list) == 0:
                            continue
                        data, slices = self.collate(data_list)
                        processed_path = os.path.join(
                            case_root,
                            f"{grid_type}/processed/task_{task}_{feasibility}_{model}",
                        )
                        os.makedirs(processed_path, exist_ok=True)

                        torch.save(
                            (data, slices), os.path.join(processed_path, f"{split}.pt")
                        )
                        all_data_lists[split].extend(data_list)
                else:
                    infeasibility_type = (
                        "around_nose"
                        if feasibility == "approaching infeasible"
                        else "nose"
                    )
                    infeasible_train_path = os.path.join(
                        case_root, grid_type, infeasibility_type, "train"
                    )
                    infeasible_test_path = os.path.join(
                        case_root, grid_type, infeasibility_type, "test"
                    )

                    # Collect filenames
                    train_files = sorted(
                        [
                            os.path.join(infeasible_train_path, f)
                            for f in os.listdir(infeasible_train_path)
                            if f.endswith(".json")
                        ]
                    )
                    if infeasibility_type == "nose":
                        test_files = sorted(
                            [
                                os.path.join(infeasible_test_path, f)
                                for f in os.listdir(infeasible_test_path)
                                if f.endswith(".json")
                            ]
                        )
                    else:
                        test_files = None

                    # Create the split dictionary directly
                    split_idx = int(0.9 * len(train_files))
                    split_dict = {
                        "train": train_files[:split_idx],
                        "val": train_files[split_idx:],
                        "test": test_files,
                    }

                    for split, files in split_dict.items():
                        data_list = []
                        if not files:
                            continue
                        print(
                            f"Processing split: {model} {task} {grid_type} {feasibility} {split} ({len(files)} files)"
                        )
                        for fname in tqdm(files, desc=f"Building {split} data"):
                            with open(fname, "r") as f:
                                pm_case = json.load(f)
                            data = self.build_heterodata(pm_case, is_cpf_sample=True)
                            data_list.append(data)

                        if len(data_list) == 0:
                            continue

                        data, slices = self.collate(data_list)
                        processed_path = os.path.join(
                            case_root,
                            f"{grid_type}/processed/task_{task}_{feasibility}_{model}",
                        )
                        os.makedirs(processed_path, exist_ok=True)

                        torch.save(
                            (data, slices), os.path.join(processed_path, f"{split}.pt")
                        )
                        all_data_lists[split].extend(data_list)

        return all_data_lists

    def process(self):
        """High-level processing entry point used by InMemoryDataset.

        For 'analysis' task it builds a single all.pt file. For other
        tasks it either processes a single case or combines multiple
        cases (tasks 3.x) into combined processed folders and saves them.
        """
        task, model = self.task, self.model
        casename = None
        combined_data_lists = {"train": [], "val": [], "test": []}

        # determine roots based on task
        if task in [3.1, 3.2, 3.3]:
            case_roots = [
                os.path.join(self.root, case_name)
                for case_name in self.all_case_names[:-1]
            ]
            casename = self.case_name if task == 3.1 else ""
        else:
            case_roots = [os.path.join(self.root, self.case_name)]
            casename = self.case_name

        if task == "analysis":  # no need to combine anything here
            print(f"Processing data for task {task}")
            task_data_list = self.get_analysis_data(
                os.path.join(self.root, self.case_name)
            )
            data, slices = self.collate(task_data_list)
            processed_path = os.path.join(
                self.root,
                "processed",
                f"task_{self.task}_{self.case_name}_{self.perturbation}_{self.feasibility_type}_{self.n_samples}",
            )

            if not os.path.exists(processed_path):
                os.makedirs(processed_path)

            torch.save((data, slices), os.path.join(processed_path, "all.pt"))
            return

        # First, process each root and collect all data
        for case_root in case_roots:  # loops over cases
            print(f"Processing combined data for task {task}")
            task_data_lists = self.shuffle_split_and_save_data(case_root)

            # Add data from this root to the combined lists
            for split in combined_data_lists.keys():
                if task in [3.1, 3.2, 3.3]:
                    # extract case name from case_root
                    case_name = os.path.basename(case_root)
                    if case_name in self.task_split_config[task][split]:
                        combined_data_lists[split].extend(task_data_lists[split])
                else:
                    combined_data_lists[split].extend(task_data_lists[split])

        for split, data_list in combined_data_lists.items():
            if data_list:  # Only process if we have data
                print(f"Collating combined {split} data with {len(data_list)} samples")
                combined_data, combined_slices = self.collate(data_list)

                # Create a separate directory for the concatenated data
                concat_path = os.path.join(
                    self.root, f"processed/combined_task_{task}_{model}_{casename}"
                )

                if not os.path.exists(concat_path):
                    os.makedirs(concat_path)

                torch.save(
                    (combined_data, combined_slices),
                    os.path.join(concat_path, f"{split}.pt"),
                )
                print(f"Saved combined {split} data with {len(data_list)} samples")

    def load(self, split: str):
        """Loads dataset for the specified split.

        Args:
            split (str): The split to load ('train', 'val', 'test', 'separate_{casename}_{split}_{feasibility}_{grid_type}') # specify a different type of string for 3.1
        """

        if "separate" in split:
            # split should be of format "separate_{split}_{feasibility}_{grid_type}_{casename}"
            _, casename_str, split_str, feasibility_str, grid_type_str = split.split(
                "_"
            )
            if feasibility_str == "near infeasible":
                processed_path = os.path.join(
                    self.root,
                    f"{casename_str}",
                    f"{grid_type_str}",
                    "processed",
                    f"task_{4.1}_{feasibility_str}_{self.model}",
                    f"{split_str}.pt",
                )
            else:
                processed_path = os.path.join(
                    self.root,
                    f"{casename_str}",
                    f"{grid_type_str}",
                    "processed",
                    f"task_{self.task}_{feasibility_str}_{self.model}",
                    f"{split_str}.pt",
                )
            print(f"Loading {split} dataset from {processed_path}")
            self.data, self.slices = torch.load(processed_path)
        else:
            processed_path = os.path.join(self.processed_dir, f"{split}.pt")
            print(f"Loading {split} dataset from {processed_path}")
            self.data, self.slices = torch.load(processed_path)


@registry.register_dataset("pfdeltaGNS")
class PFDeltaGNS(PFDeltaDataset):
    """PFDelta dataset variant tailored for the GNS model.

    Adds initial GNS-specific node features (theta, v) at bus-level and
    exposes convenience fields used by the GNS training code.
    """

    def __init__(
        self,
        root_dir="data",
        case_name="",
        split="train",
        model="GNS",
        task=1.1,
        add_bus_type=False,
        transform=None,
        pre_transform=None,
        pre_filter=None,
        force_reload=False,
    ):
        super().__init__(
            root_dir=root_dir,
            case_name=case_name,
            split=split,
            model=model,
            task=task,
            add_bus_type=add_bus_type,
            transform=transform,
            pre_transform=pre_transform,
            pre_filter=pre_filter,
            force_reload=force_reload,
        )

    def build_heterodata(self, pm_case: dict, is_cpf_sample: bool = False):
        # call base version
        data = super().build_heterodata(pm_case, is_cpf_sample=is_cpf_sample)
        num_buses = data["bus"].x.size(0)
        num_gens = data["gen"].generation.size(0)
        num_loads = data["load"].demand.size(0)

        # Init bus-level fields
        v_buses = torch.zeros(num_buses)
        theta_buses = torch.zeros(num_buses)
        pd_buses = torch.zeros(num_buses)
        qd_buses = torch.zeros(num_buses)
        pg_buses = torch.zeros(num_buses)
        qg_buses = torch.zeros(num_buses)

        # Read bus types
        bus_types = data["bus"].bus_type
        x_gns = torch.zeros((num_buses, 2))

        for bus_idx in range(num_buses):
            bus_type = bus_types[bus_idx].item()
            pf_x = data["bus"].x[bus_idx]
            pf_y = data["bus"].x[bus_idx]  # is this right?
            bus_demand = data["bus"].bus_demand[bus_idx]
            bus_gen = data["bus"].bus_gen[bus_idx]

            if bus_type == 1:  # PQ bus
                # Flat start for PQ bus
                x_gns[bus_idx] = torch.tensor([0.0, 1.0])
                pd = pf_x[0]
                qd = pf_x[1]
                pg = bus_gen[0]
                qg = bus_gen[1]
            elif bus_type == 2:  # PV bus
                v = pf_x[1]
                theta = torch.tensor(0.0)
                x_gns[bus_idx] = torch.stack([theta, v])
                pd = bus_demand[0]
                qd = bus_demand[1]
                pg = bus_gen[0]
                qg = bus_gen[1]
            elif bus_type == 3:  # Slack bus
                x_gns[bus_idx] = pf_x
                pd = bus_demand[0]
                qd = bus_demand[1]
                pg = bus_gen[0]
                qg = bus_gen[1]

            v_buses[bus_idx] = x_gns[bus_idx][1]
            theta_buses[bus_idx] = x_gns[bus_idx][0]
            pd_buses[bus_idx] = pd
            qd_buses[bus_idx] = qd
            pg_buses[bus_idx] = pg
            qg_buses[bus_idx] = qg

        # Store in bus
        data["bus"].x_gns = x_gns
        data["bus"].v = v_buses
        data["bus"].theta = theta_buses
        data["bus"].pd = pd_buses
        data["bus"].qd = qd_buses
        data["bus"].pg = pg_buses
        data["bus"].qg = qg_buses
        data["bus"].delta_p = torch.zeros_like(v_buses)
        data["bus"].delta_q = torch.zeros_like(v_buses)
        data["gen"].num_nodes = num_gens
        data["load"].num_nodes = num_loads

        if self.pre_transform:
            data = self.pre_transform(data)

        return data


@registry.register_dataset("pfdeltaCANOS")
class PFDeltaCANOS(PFDeltaDataset):
    """PFDelta dataset variant for the CANOS model.

    Optionally applies CANOS-specific pre_transform/transform functions
    and prunes node/edge types to only those used by CANOS (bus, PV, PQ, slack).
    """

    def __init__(
        self,
        root_dir="data",
        case_name="",
        split="train",
        model="CANOS",
        task=1.1,
        add_bus_type=True,
        transform=None,
        pre_transform=None,
        pre_filter=None,
        force_reload=False,
    ):
        if pre_transform is not None:
            if pre_transform == "canos_pf_data_mean0_var1":
                stats = canos_pfdelta_stats[case_name]
                pre_transform = partial(canos_pf_data_mean0_var1, stats)

        if transform is not None:
            if transform == "canos_pf_slack_mean0_var1":
                stats = canos_pfdelta_stats[case_name]
                transform = partial(canos_pf_slack_mean0_var1, stats)

        super().__init__(
            root_dir=root_dir,
            case_name=case_name,
            split=split,
            model=model,
            task=task,
            add_bus_type=add_bus_type,
            transform=transform,
            pre_transform=pre_transform,
            pre_filter=pre_filter,
            force_reload=force_reload,
        )

    def build_heterodata(self, pm_case: dict, is_cpf_sample: bool = False):
        # call base version
        data = super().build_heterodata(pm_case, is_cpf_sample=is_cpf_sample)

        # Now prune the data to only keep bus, PV, PQ, slack
        keep_nodes = {"bus", "PV", "PQ", "slack"}

        for node_type in list(data.node_types):
            if node_type not in keep_nodes:
                del data[node_type]

        for edge_type in list(data.edge_types):
            src, _, dst = edge_type
            if src not in keep_nodes or dst not in keep_nodes:
                del data[edge_type]

        if self.pre_transform:
            data = self.pre_transform(data)

        return data


@registry.register_dataset("pfdeltaPFNet")
class PFDeltaPFNet(PFDeltaDataset):
    """PFDelta dataset variant for the PFNet model.

    Converts base heterodata into PFNet input format:
      - constructs per-bus feature vectors and labels
      - adapts edge attributes for PFNet expectations
    """

    def __init__(
        self,
        root_dir="data",
        case_name="",
        split="train",
        model="PFNet",
        task=1.1,
        add_bus_type=False,
        transform=None,
        pre_transform=None,
        pre_filter=None,
        force_reload=False,
    ):
        if pre_transform:
            if pre_transform == "pfnet_data_mean0_var1":
                stats = pfnet_pfdata_stats[case_name]
                pre_transform = partial(pfnet_data_mean0_var1, stats)

        if transform is not None:
            if transform == "pfnet_data_mean0_var1":
                stats = pfnet_pfdata_stats[case_name]
                transform = partial(pfnet_data_mean0_var1, stats)

        super().__init__(
            root_dir=root_dir,
            case_name=case_name,
            split=split,
            model=model,
            task=task,
            add_bus_type=add_bus_type,
            transform=transform,
            pre_transform=pre_transform,
            pre_filter=pre_filter,
            force_reload=force_reload,
        )

    def build_heterodata(self, pm_case: dict, is_cpf_sample: bool = False):
        # call base version
        data = super().build_heterodata(pm_case, is_cpf_sample=is_cpf_sample)

        num_buses = data["bus"].x.size(0)
        bus_types = data["bus"].bus_type
        pf_x = data["bus"].x
        pf_y = data["bus"].y
        shunts = data["bus"].shunt
        num_gens = data["gen"].generation.size(0)
        num_loads = data["load"].demand.size(0)

        # New node features for PFNet
        x_pfnet = []
        y_pfnet = []
        for i in range(num_buses):
            bus_type = int(bus_types[i].item())

            # One-hot encode bus type
            one_hot = torch.zeros(4)
            one_hot[bus_type - 1] = 1
            gs, bs = shunts[i]

            # Prediction mask
            if bus_type == 1:  # PQ
                pred_mask = torch.tensor([1, 1, 0, 0, 0, 0])
                va, vm = pf_y[i]
                pd, qd = pf_x[i]
                input_mask = (1 - pred_mask).float()
                input_feats = torch.tensor([vm, va, pd, qd, gs, bs]) * input_mask
                features = torch.cat([one_hot, input_feats])
                y = torch.tensor([vm, va, pd, qd, gs, bs])
            elif bus_type == 2:  # PV
                pred_mask = torch.tensor([0, 1, 0, 1, 0, 0])
                pg_pd, vm = pf_x[i]
                qg_qd, va = pf_y[i]
                input_mask = (1 - pred_mask).float()
                input_feats = torch.tensor([vm, va, pg_pd, qg_qd, gs, bs]) * input_mask
                features = torch.cat([one_hot, input_feats])
                y = torch.tensor([vm, va, pg_pd, qg_qd, gs, bs])
            elif bus_type == 3:  # Slack
                pred_mask = torch.tensor([0, 0, 1, 1, 0, 0])
                va, vm = pf_x[i]
                pg_pd, qg_qd = pf_y[i]
                input_mask = (1 - pred_mask).float()
                input_feats = torch.tensor([vm, va, pg_pd, qg_qd, gs, bs]) * input_mask
                features = torch.cat([one_hot, input_feats])
                y = torch.tensor([vm, va, pg_pd, qg_qd, gs, bs])

            x_pfnet.append(torch.cat([features, pred_mask]))
            y_pfnet.append(y)

        x_pfnet = torch.stack(x_pfnet)  # shape [N, 4+6+6=16]
        y_pfnet = torch.stack(y_pfnet)  # shape [N, 6]

        data["bus"].x = x_pfnet
        data["bus"].y = y_pfnet

        data["gen"].num_nodes = num_gens
        data["load"].num_nodes = num_loads

        edge_attrs = []
        for attr in data["bus", "branch", "bus"].edge_attr:
            r, x = attr[0], attr[1]
            b = attr[3] + attr[5]
            tau, angle = attr[6], attr[7]
            edge_attrs.append(torch.tensor([r, x, b, tau, angle]))

        data["bus", "branch", "bus"].edge_attr = torch.stack(edge_attrs)

        if self.pre_transform:
            data = self.pre_transform(data)

        return data<|MERGE_RESOLUTION|>--- conflicted
+++ resolved
@@ -523,13 +523,9 @@
         data["bus"].bus_voltages = torch.stack(bus_voltages)
         data["bus"].bus_type = torch.stack(bus_type)
         data["bus"].shunt = torch.stack(bus_shunts)
-<<<<<<< HEAD
-        data["bus"].voltage_limits = torch.stack(voltage_limits)
-=======
         data["bus"].limits = torch.stack(
             voltage_limits
         )  # These correspond to limits in the original pglib case file, not all limits are enforced in our dataset
->>>>>>> a1ca7853
 
         data["gen"].limits = torch.stack(
             limits
@@ -567,13 +563,9 @@
             if link_name == ("bus", "branch", "bus"):
                 data[link_name].edge_attr = torch.stack(edge_attr)
                 data[link_name].edge_label = torch.stack(edge_label)
-<<<<<<< HEAD
-                data[link_name].edge_limits = torch.stack(edge_limits)
-=======
                 data[link_name].edge_limits = torch.stack(
                     edge_limits
                 )  # These correspond to limits in the original pglib case file, these limits are not enforced in our dataset
->>>>>>> a1ca7853
 
         if self.add_bus_type:
             for link_name, edges in {
