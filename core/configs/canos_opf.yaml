<<<<<<< HEAD
config_type: experiment
model:
  name: canos_opf
  dataset: _include_
  hidden_dim: 256
  include_sent_messages: True
  k_steps: 16
dataset:
  datasets:
  - name: opfdata
    num_groups: 1 # SCALE THIS
    # force_reload: True
  - name: opfdata
    split: val
    num_groups: 1
  topological_perturbations: True
  pre_transform: mean_zero_variance_one
  case_name: pglib_opf_case500_goc
optim:
  optimizer:
    name: "Adam"
    lr: 0.0005
    weight_decay: 0.
  lr_scheduler:
    name: SequentialLR
    milestones:
    - 5000 # SCALE THIS
    schedulers:
    - name: LinearLR
      start_factor: 0.01
      end_factor: 1
    - name: StepLR
      gamma: 0.9
      step_size: 2000 # SCALE THIS
  train_params:
    # epochs: 5
    train_steps: 21100 # SCALE THIS
    batch_size: 64
    train_loss:
    - name: combined_loss
      loss1: canos_mse
      loss2: opf_constraint_violation
      lamb: 0.1
    - name: recycle_loss
      recycled_parameter: constraint_loss
      keyword: constraint_violation
      loss_name: Total Constraint Violation
    - name: recycle_loss
      recycled_parameter: bus_real_mismatch
      keyword: constraint_violation
      loss_name: Bus Real Mismatch
    - name: recycle_loss
      recycled_parameter: bus_reactive_mismatch
      keyword: constraint_violation
      loss_name: Bus Reactive Mismatch
    - name: recycle_loss
      recycled_parameter: angle_difference_violations
      keyword: constraint_violation
      loss_name: Angle Diff. Violation
    - name: recycle_loss
      recycled_parameter: voltage_violations
      keyword: constraint_violation
      loss_name: Voltage Violation
    - name: recycle_loss
      recycled_parameter: real_flow_mismatch_violation
      keyword: constraint_violation
      loss_name: Real Flow Mismatch
    - name: recycle_loss
      recycled_parameter: imag_flow_mismatch_violation
      keyword: constraint_violation
      loss_name: Reactive Flow Mismatch
    - name: recycle_loss
      recycled_parameter: generator_pg_violations
      keyword: constraint_violation
      loss_name: Pg Violation
    - name: recycle_loss
      recycled_parameter: generator_qg_violations
      keyword: constraint_violation
      loss_name: Qg Violation
    - name: recycle_loss
      recycled_parameter: branch_flow_violation_f
      keyword: constraint_violation
      loss_name: Branch Flow Fwd Violation
    - name: recycle_loss
      recycled_parameter: branch_flow_violation_r
      keyword: constraint_violation
      loss_name: Branch Flow Rev Violation
    - name: recycle_loss
      recycled_parameter: total_loss
      keyword: canos_mse
      loss_name: Total MSE
    - name: recycle_loss
      recycled_parameter: va
      keyword: canos_mse
      loss_name: VA MSE
    - name: recycle_loss
      recycled_parameter: vm
      keyword: canos_mse
      loss_name: VM MSE
    - name: recycle_loss
      recycled_parameter: pg
      keyword: canos_mse
      loss_name: PQ MSE
    - name: recycle_loss
      recycled_parameter: qg
      keyword: canos_mse
      loss_name: QG MSE
    - name: recycle_loss
      recycled_parameter: pt_ac
      keyword: canos_mse
      loss_name: PT AC MSE
    - name: recycle_loss
      recycled_parameter: qt_ac
      keyword: canos_mse
      loss_name: QT AC MSE
    - name: recycle_loss
      recycled_parameter: pf_ac
      keyword: canos_mse
      loss_name: PF AC MSE
    - name: recycle_loss
      recycled_parameter: qf_ac
      keyword: canos_mse
      loss_name: QF AC MSE
    - name: recycle_loss
      recycled_parameter: pt_transformer
      keyword: canos_mse
      loss_name: PT Tr. MSE
    - name: recycle_loss
      recycled_parameter: qt_transformer
      keyword: canos_mse
      loss_name: QT Tr. MSE
    - name: recycle_loss
      recycled_parameter: pf_transformer
      keyword: canos_mse
      loss_name: PF Tr. MSE
    - name: recycle_loss
      recycled_parameter: qf_transformer
      keyword: canos_mse
      loss_name: QF Tr. MSE
  val_params:
    report_every: 211 # 8438 # SCALE THIS
    batch_size: 64
    val_loss:
    - name: combined_loss
      loss1: canos_mse
      loss2: opf_constraint_violation
      lamb: 0.1
    - name: recycle_loss
      recycled_parameter: constraint_loss
      keyword: constraint_violation
      loss_name: Total Constraint Violation
    - name: recycle_loss
      recycled_parameter: bus_real_mismatch
      keyword: constraint_violation
      loss_name: Bus Real Mismatch
    - name: recycle_loss
      recycled_parameter: bus_reactive_mismatch
      keyword: constraint_violation
      loss_name: Bus Reactive Mismatch
    - name: recycle_loss
      recycled_parameter: angle_difference_violations
      keyword: constraint_violation
      loss_name: Angle Diff. Violation
    - name: recycle_loss
      recycled_parameter: voltage_violations
      keyword: constraint_violation
      loss_name: Voltage Violation
    - name: recycle_loss
      recycled_parameter: real_flow_mismatch_violation
      keyword: constraint_violation
      loss_name: Real Flow Mismatch
    - name: recycle_loss
      recycled_parameter: imag_flow_mismatch_violation
      keyword: constraint_violation
      loss_name: Reactive Flow Mismatch
    - name: recycle_loss
      recycled_parameter: generator_pg_violations
      keyword: constraint_violation
      loss_name: Pg Violation
    - name: recycle_loss
      recycled_parameter: generator_qg_violations
      keyword: constraint_violation
      loss_name: Qg Violation
    - name: recycle_loss
      recycled_parameter: branch_flow_violation_f
      keyword: constraint_violation
      loss_name: Branch Flow Fwd Violation
    - name: recycle_loss
      recycled_parameter: branch_flow_violation_r
      keyword: constraint_violation
      loss_name: Branch Flow Rev Violation
    - name: recycle_loss
      recycled_parameter: total_loss
      keyword: canos_mse
      loss_name: Total MSE
    - name: recycle_loss
      recycled_parameter: va
      keyword: canos_mse
      loss_name: VA MSE
    - name: recycle_loss
      recycled_parameter: vm
      keyword: canos_mse
      loss_name: VM MSE
    - name: recycle_loss
      recycled_parameter: pg
      keyword: canos_mse
      loss_name: PQ MSE
    - name: recycle_loss
      recycled_parameter: qg
      keyword: canos_mse
      loss_name: QG MSE
    - name: recycle_loss
      recycled_parameter: pt_ac
      keyword: canos_mse
      loss_name: PT AC MSE
    - name: recycle_loss
      recycled_parameter: qt_ac
      keyword: canos_mse
      loss_name: QT AC MSE
    - name: recycle_loss
      recycled_parameter: pf_ac
      keyword: canos_mse
      loss_name: PF AC MSE
    - name: recycle_loss
      recycled_parameter: qf_ac
      keyword: canos_mse
      loss_name: QF AC MSE
    - name: recycle_loss
      recycled_parameter: pt_transformer
      keyword: canos_mse
      loss_name: PT Tr. MSE
    - name: recycle_loss
      recycled_parameter: qt_transformer
      keyword: canos_mse
      loss_name: QT Tr. MSE
    - name: recycle_loss
      recycled_parameter: pf_transformer
      keyword: canos_mse
      loss_name: PF Tr. MSE
    - name: recycle_loss
      recycled_parameter: qf_transformer
      keyword: canos_mse
      loss_name: QF Tr. MSE
functional:
  trainer_name: gnn_trainer
=======
config_type: experiment
model:
  name: canos_opf
  dataset: _include_
  hidden_dim: 256
  include_sent_messages: True
  k_steps: 16
dataset:
  datasets:
  - name: opfdata
    num_groups: 20 # SCALE THIS
    # force_reload: True
  - name: opfdata
    split: val
    num_groups: 20
  topological_perturbations: True
  pre_transform: mean_zero_variance_one
  case_name: pglib_opf_case500_goc
optim:
  optimizer:
    name: "Adam"
    lr: 0.001
    weight_decay: 0.
  lr_scheduler:
    name: SequentialLR
    milestones:
    - 5000 # SCALE THIS
    schedulers:
    - name: LinearLR
      start_factor: 0.01
      end_factor: 1
    - name: StepLR
      gamma: 0.9
      step_size: 4000 # SCALE THIS
  train_params:
    # epochs: 5
    train_steps: 150000 # SCALE THIS
    batch_size: 64
    train_loss:
    - name: combined_loss
      loss1: canos_mse
      loss2: opf_constraint_violation
      lamb: 0.1
    - name: recycle_loss
      recycled_parameter: constraint_loss
      keyword: constraint_violation
      loss_name: Total Constraint Violation
    - name: recycle_loss
      recycled_parameter: bus_real_mismatch
      keyword: constraint_violation
      loss_name: Bus Real Mismatch
    - name: recycle_loss
      recycled_parameter: bus_reactive_mismatch
      keyword: constraint_violation
      loss_name: Bus Reactive Mismatch
    - name: recycle_loss
      recycled_parameter: angle_difference_violations
      keyword: constraint_violation
      loss_name: Angle Diff. Violation
    - name: recycle_loss
      recycled_parameter: voltage_violations
      keyword: constraint_violation
      loss_name: Voltage Violation
    - name: recycle_loss
      recycled_parameter: real_flow_mismatch_violation
      keyword: constraint_violation
      loss_name: Real Flow Mismatch
    - name: recycle_loss
      recycled_parameter: imag_flow_mismatch_violation
      keyword: constraint_violation
      loss_name: Reactive Flow Mismatch
    - name: recycle_loss
      recycled_parameter: generator_pg_violations
      keyword: constraint_violation
      loss_name: Pg Violation
    - name: recycle_loss
      recycled_parameter: generator_qg_violations
      keyword: constraint_violation
      loss_name: Qg Violation
    - name: recycle_loss
      recycled_parameter: branch_flow_violation_f
      keyword: constraint_violation
      loss_name: Branch Flow Fwd Violation
    - name: recycle_loss
      recycled_parameter: branch_flow_violation_r
      keyword: constraint_violation
      loss_name: Branch Flow Rev Violation
    - name: recycle_loss
      recycled_parameter: total_loss
      keyword: canos_mse
      loss_name: Total MSE
    - name: recycle_loss
      recycled_parameter: va
      keyword: canos_mse
      loss_name: VA MSE
    - name: recycle_loss
      recycled_parameter: vm
      keyword: canos_mse
      loss_name: VM MSE
    - name: recycle_loss
      recycled_parameter: pg
      keyword: canos_mse
      loss_name: PQ MSE
    - name: recycle_loss
      recycled_parameter: qg
      keyword: canos_mse
      loss_name: QG MSE
    - name: recycle_loss
      recycled_parameter: pt_ac
      keyword: canos_mse
      loss_name: PT AC MSE
    - name: recycle_loss
      recycled_parameter: qt_ac
      keyword: canos_mse
      loss_name: QT AC MSE
    - name: recycle_loss
      recycled_parameter: pf_ac
      keyword: canos_mse
      loss_name: PF AC MSE
    - name: recycle_loss
      recycled_parameter: qf_ac
      keyword: canos_mse
      loss_name: QF AC MSE
    - name: recycle_loss
      recycled_parameter: pt_transformer
      keyword: canos_mse
      loss_name: PT Tr. MSE
    - name: recycle_loss
      recycled_parameter: qt_transformer
      keyword: canos_mse
      loss_name: QT Tr. MSE
    - name: recycle_loss
      recycled_parameter: pf_transformer
      keyword: canos_mse
      loss_name: PF Tr. MSE
    - name: recycle_loss
      recycled_parameter: qf_transformer
      keyword: canos_mse
      loss_name: QF Tr. MSE
  val_params:
    report_every: 8438 # 8438 # SCALE THIS
    batch_size: 64
    val_loss:
    - name: combined_loss
      loss1: canos_mse
      loss2: opf_constraint_violation
      lamb: 0.1
    - name: recycle_loss
      recycled_parameter: constraint_loss
      keyword: constraint_violation
      loss_name: Total Constraint Violation
    - name: recycle_loss
      recycled_parameter: bus_real_mismatch
      keyword: constraint_violation
      loss_name: Bus Real Mismatch
    - name: recycle_loss
      recycled_parameter: bus_reactive_mismatch
      keyword: constraint_violation
      loss_name: Bus Reactive Mismatch
    - name: recycle_loss
      recycled_parameter: angle_difference_violations
      keyword: constraint_violation
      loss_name: Angle Diff. Violation
    - name: recycle_loss
      recycled_parameter: voltage_violations
      keyword: constraint_violation
      loss_name: Voltage Violation
    - name: recycle_loss
      recycled_parameter: real_flow_mismatch_violation
      keyword: constraint_violation
      loss_name: Real Flow Mismatch
    - name: recycle_loss
      recycled_parameter: imag_flow_mismatch_violation
      keyword: constraint_violation
      loss_name: Reactive Flow Mismatch
    - name: recycle_loss
      recycled_parameter: generator_pg_violations
      keyword: constraint_violation
      loss_name: Pg Violation
    - name: recycle_loss
      recycled_parameter: generator_qg_violations
      keyword: constraint_violation
      loss_name: Qg Violation
    - name: recycle_loss
      recycled_parameter: branch_flow_violation_f
      keyword: constraint_violation
      loss_name: Branch Flow Fwd Violation
    - name: recycle_loss
      recycled_parameter: branch_flow_violation_r
      keyword: constraint_violation
      loss_name: Branch Flow Rev Violation
    - name: recycle_loss
      recycled_parameter: total_loss
      keyword: canos_mse
      loss_name: Total MSE
    - name: recycle_loss
      recycled_parameter: va
      keyword: canos_mse
      loss_name: VA MSE
    - name: recycle_loss
      recycled_parameter: vm
      keyword: canos_mse
      loss_name: VM MSE
    - name: recycle_loss
      recycled_parameter: pg
      keyword: canos_mse
      loss_name: PQ MSE
    - name: recycle_loss
      recycled_parameter: qg
      keyword: canos_mse
      loss_name: QG MSE
    - name: recycle_loss
      recycled_parameter: pt_ac
      keyword: canos_mse
      loss_name: PT AC MSE
    - name: recycle_loss
      recycled_parameter: qt_ac
      keyword: canos_mse
      loss_name: QT AC MSE
    - name: recycle_loss
      recycled_parameter: pf_ac
      keyword: canos_mse
      loss_name: PF AC MSE
    - name: recycle_loss
      recycled_parameter: qf_ac
      keyword: canos_mse
      loss_name: QF AC MSE
    - name: recycle_loss
      recycled_parameter: pt_transformer
      keyword: canos_mse
      loss_name: PT Tr. MSE
    - name: recycle_loss
      recycled_parameter: qt_transformer
      keyword: canos_mse
      loss_name: QT Tr. MSE
    - name: recycle_loss
      recycled_parameter: pf_transformer
      keyword: canos_mse
      loss_name: PF Tr. MSE
    - name: recycle_loss
      recycled_parameter: qf_transformer
      keyword: canos_mse
      loss_name: QF Tr. MSE
functional:
  trainer_name: gnn_trainer
>>>>>>> 0bc37baf
<|MERGE_RESOLUTION|>--- conflicted
+++ resolved
@@ -1,493 +1,245 @@
-<<<<<<< HEAD
-config_type: experiment
-model:
-  name: canos_opf
-  dataset: _include_
-  hidden_dim: 256
-  include_sent_messages: True
-  k_steps: 16
-dataset:
-  datasets:
-  - name: opfdata
-    num_groups: 1 # SCALE THIS
-    # force_reload: True
-  - name: opfdata
-    split: val
-    num_groups: 1
-  topological_perturbations: True
-  pre_transform: mean_zero_variance_one
-  case_name: pglib_opf_case500_goc
-optim:
-  optimizer:
-    name: "Adam"
-    lr: 0.0005
-    weight_decay: 0.
-  lr_scheduler:
-    name: SequentialLR
-    milestones:
-    - 5000 # SCALE THIS
-    schedulers:
-    - name: LinearLR
-      start_factor: 0.01
-      end_factor: 1
-    - name: StepLR
-      gamma: 0.9
-      step_size: 2000 # SCALE THIS
-  train_params:
-    # epochs: 5
-    train_steps: 21100 # SCALE THIS
-    batch_size: 64
-    train_loss:
-    - name: combined_loss
-      loss1: canos_mse
-      loss2: opf_constraint_violation
-      lamb: 0.1
-    - name: recycle_loss
-      recycled_parameter: constraint_loss
-      keyword: constraint_violation
-      loss_name: Total Constraint Violation
-    - name: recycle_loss
-      recycled_parameter: bus_real_mismatch
-      keyword: constraint_violation
-      loss_name: Bus Real Mismatch
-    - name: recycle_loss
-      recycled_parameter: bus_reactive_mismatch
-      keyword: constraint_violation
-      loss_name: Bus Reactive Mismatch
-    - name: recycle_loss
-      recycled_parameter: angle_difference_violations
-      keyword: constraint_violation
-      loss_name: Angle Diff. Violation
-    - name: recycle_loss
-      recycled_parameter: voltage_violations
-      keyword: constraint_violation
-      loss_name: Voltage Violation
-    - name: recycle_loss
-      recycled_parameter: real_flow_mismatch_violation
-      keyword: constraint_violation
-      loss_name: Real Flow Mismatch
-    - name: recycle_loss
-      recycled_parameter: imag_flow_mismatch_violation
-      keyword: constraint_violation
-      loss_name: Reactive Flow Mismatch
-    - name: recycle_loss
-      recycled_parameter: generator_pg_violations
-      keyword: constraint_violation
-      loss_name: Pg Violation
-    - name: recycle_loss
-      recycled_parameter: generator_qg_violations
-      keyword: constraint_violation
-      loss_name: Qg Violation
-    - name: recycle_loss
-      recycled_parameter: branch_flow_violation_f
-      keyword: constraint_violation
-      loss_name: Branch Flow Fwd Violation
-    - name: recycle_loss
-      recycled_parameter: branch_flow_violation_r
-      keyword: constraint_violation
-      loss_name: Branch Flow Rev Violation
-    - name: recycle_loss
-      recycled_parameter: total_loss
-      keyword: canos_mse
-      loss_name: Total MSE
-    - name: recycle_loss
-      recycled_parameter: va
-      keyword: canos_mse
-      loss_name: VA MSE
-    - name: recycle_loss
-      recycled_parameter: vm
-      keyword: canos_mse
-      loss_name: VM MSE
-    - name: recycle_loss
-      recycled_parameter: pg
-      keyword: canos_mse
-      loss_name: PQ MSE
-    - name: recycle_loss
-      recycled_parameter: qg
-      keyword: canos_mse
-      loss_name: QG MSE
-    - name: recycle_loss
-      recycled_parameter: pt_ac
-      keyword: canos_mse
-      loss_name: PT AC MSE
-    - name: recycle_loss
-      recycled_parameter: qt_ac
-      keyword: canos_mse
-      loss_name: QT AC MSE
-    - name: recycle_loss
-      recycled_parameter: pf_ac
-      keyword: canos_mse
-      loss_name: PF AC MSE
-    - name: recycle_loss
-      recycled_parameter: qf_ac
-      keyword: canos_mse
-      loss_name: QF AC MSE
-    - name: recycle_loss
-      recycled_parameter: pt_transformer
-      keyword: canos_mse
-      loss_name: PT Tr. MSE
-    - name: recycle_loss
-      recycled_parameter: qt_transformer
-      keyword: canos_mse
-      loss_name: QT Tr. MSE
-    - name: recycle_loss
-      recycled_parameter: pf_transformer
-      keyword: canos_mse
-      loss_name: PF Tr. MSE
-    - name: recycle_loss
-      recycled_parameter: qf_transformer
-      keyword: canos_mse
-      loss_name: QF Tr. MSE
-  val_params:
-    report_every: 211 # 8438 # SCALE THIS
-    batch_size: 64
-    val_loss:
-    - name: combined_loss
-      loss1: canos_mse
-      loss2: opf_constraint_violation
-      lamb: 0.1
-    - name: recycle_loss
-      recycled_parameter: constraint_loss
-      keyword: constraint_violation
-      loss_name: Total Constraint Violation
-    - name: recycle_loss
-      recycled_parameter: bus_real_mismatch
-      keyword: constraint_violation
-      loss_name: Bus Real Mismatch
-    - name: recycle_loss
-      recycled_parameter: bus_reactive_mismatch
-      keyword: constraint_violation
-      loss_name: Bus Reactive Mismatch
-    - name: recycle_loss
-      recycled_parameter: angle_difference_violations
-      keyword: constraint_violation
-      loss_name: Angle Diff. Violation
-    - name: recycle_loss
-      recycled_parameter: voltage_violations
-      keyword: constraint_violation
-      loss_name: Voltage Violation
-    - name: recycle_loss
-      recycled_parameter: real_flow_mismatch_violation
-      keyword: constraint_violation
-      loss_name: Real Flow Mismatch
-    - name: recycle_loss
-      recycled_parameter: imag_flow_mismatch_violation
-      keyword: constraint_violation
-      loss_name: Reactive Flow Mismatch
-    - name: recycle_loss
-      recycled_parameter: generator_pg_violations
-      keyword: constraint_violation
-      loss_name: Pg Violation
-    - name: recycle_loss
-      recycled_parameter: generator_qg_violations
-      keyword: constraint_violation
-      loss_name: Qg Violation
-    - name: recycle_loss
-      recycled_parameter: branch_flow_violation_f
-      keyword: constraint_violation
-      loss_name: Branch Flow Fwd Violation
-    - name: recycle_loss
-      recycled_parameter: branch_flow_violation_r
-      keyword: constraint_violation
-      loss_name: Branch Flow Rev Violation
-    - name: recycle_loss
-      recycled_parameter: total_loss
-      keyword: canos_mse
-      loss_name: Total MSE
-    - name: recycle_loss
-      recycled_parameter: va
-      keyword: canos_mse
-      loss_name: VA MSE
-    - name: recycle_loss
-      recycled_parameter: vm
-      keyword: canos_mse
-      loss_name: VM MSE
-    - name: recycle_loss
-      recycled_parameter: pg
-      keyword: canos_mse
-      loss_name: PQ MSE
-    - name: recycle_loss
-      recycled_parameter: qg
-      keyword: canos_mse
-      loss_name: QG MSE
-    - name: recycle_loss
-      recycled_parameter: pt_ac
-      keyword: canos_mse
-      loss_name: PT AC MSE
-    - name: recycle_loss
-      recycled_parameter: qt_ac
-      keyword: canos_mse
-      loss_name: QT AC MSE
-    - name: recycle_loss
-      recycled_parameter: pf_ac
-      keyword: canos_mse
-      loss_name: PF AC MSE
-    - name: recycle_loss
-      recycled_parameter: qf_ac
-      keyword: canos_mse
-      loss_name: QF AC MSE
-    - name: recycle_loss
-      recycled_parameter: pt_transformer
-      keyword: canos_mse
-      loss_name: PT Tr. MSE
-    - name: recycle_loss
-      recycled_parameter: qt_transformer
-      keyword: canos_mse
-      loss_name: QT Tr. MSE
-    - name: recycle_loss
-      recycled_parameter: pf_transformer
-      keyword: canos_mse
-      loss_name: PF Tr. MSE
-    - name: recycle_loss
-      recycled_parameter: qf_transformer
-      keyword: canos_mse
-      loss_name: QF Tr. MSE
-functional:
-  trainer_name: gnn_trainer
-=======
-config_type: experiment
-model:
-  name: canos_opf
-  dataset: _include_
-  hidden_dim: 256
-  include_sent_messages: True
-  k_steps: 16
-dataset:
-  datasets:
-  - name: opfdata
-    num_groups: 20 # SCALE THIS
-    # force_reload: True
-  - name: opfdata
-    split: val
-    num_groups: 20
-  topological_perturbations: True
-  pre_transform: mean_zero_variance_one
-  case_name: pglib_opf_case500_goc
-optim:
-  optimizer:
-    name: "Adam"
-    lr: 0.001
-    weight_decay: 0.
-  lr_scheduler:
-    name: SequentialLR
-    milestones:
-    - 5000 # SCALE THIS
-    schedulers:
-    - name: LinearLR
-      start_factor: 0.01
-      end_factor: 1
-    - name: StepLR
-      gamma: 0.9
-      step_size: 4000 # SCALE THIS
-  train_params:
-    # epochs: 5
-    train_steps: 150000 # SCALE THIS
-    batch_size: 64
-    train_loss:
-    - name: combined_loss
-      loss1: canos_mse
-      loss2: opf_constraint_violation
-      lamb: 0.1
-    - name: recycle_loss
-      recycled_parameter: constraint_loss
-      keyword: constraint_violation
-      loss_name: Total Constraint Violation
-    - name: recycle_loss
-      recycled_parameter: bus_real_mismatch
-      keyword: constraint_violation
-      loss_name: Bus Real Mismatch
-    - name: recycle_loss
-      recycled_parameter: bus_reactive_mismatch
-      keyword: constraint_violation
-      loss_name: Bus Reactive Mismatch
-    - name: recycle_loss
-      recycled_parameter: angle_difference_violations
-      keyword: constraint_violation
-      loss_name: Angle Diff. Violation
-    - name: recycle_loss
-      recycled_parameter: voltage_violations
-      keyword: constraint_violation
-      loss_name: Voltage Violation
-    - name: recycle_loss
-      recycled_parameter: real_flow_mismatch_violation
-      keyword: constraint_violation
-      loss_name: Real Flow Mismatch
-    - name: recycle_loss
-      recycled_parameter: imag_flow_mismatch_violation
-      keyword: constraint_violation
-      loss_name: Reactive Flow Mismatch
-    - name: recycle_loss
-      recycled_parameter: generator_pg_violations
-      keyword: constraint_violation
-      loss_name: Pg Violation
-    - name: recycle_loss
-      recycled_parameter: generator_qg_violations
-      keyword: constraint_violation
-      loss_name: Qg Violation
-    - name: recycle_loss
-      recycled_parameter: branch_flow_violation_f
-      keyword: constraint_violation
-      loss_name: Branch Flow Fwd Violation
-    - name: recycle_loss
-      recycled_parameter: branch_flow_violation_r
-      keyword: constraint_violation
-      loss_name: Branch Flow Rev Violation
-    - name: recycle_loss
-      recycled_parameter: total_loss
-      keyword: canos_mse
-      loss_name: Total MSE
-    - name: recycle_loss
-      recycled_parameter: va
-      keyword: canos_mse
-      loss_name: VA MSE
-    - name: recycle_loss
-      recycled_parameter: vm
-      keyword: canos_mse
-      loss_name: VM MSE
-    - name: recycle_loss
-      recycled_parameter: pg
-      keyword: canos_mse
-      loss_name: PQ MSE
-    - name: recycle_loss
-      recycled_parameter: qg
-      keyword: canos_mse
-      loss_name: QG MSE
-    - name: recycle_loss
-      recycled_parameter: pt_ac
-      keyword: canos_mse
-      loss_name: PT AC MSE
-    - name: recycle_loss
-      recycled_parameter: qt_ac
-      keyword: canos_mse
-      loss_name: QT AC MSE
-    - name: recycle_loss
-      recycled_parameter: pf_ac
-      keyword: canos_mse
-      loss_name: PF AC MSE
-    - name: recycle_loss
-      recycled_parameter: qf_ac
-      keyword: canos_mse
-      loss_name: QF AC MSE
-    - name: recycle_loss
-      recycled_parameter: pt_transformer
-      keyword: canos_mse
-      loss_name: PT Tr. MSE
-    - name: recycle_loss
-      recycled_parameter: qt_transformer
-      keyword: canos_mse
-      loss_name: QT Tr. MSE
-    - name: recycle_loss
-      recycled_parameter: pf_transformer
-      keyword: canos_mse
-      loss_name: PF Tr. MSE
-    - name: recycle_loss
-      recycled_parameter: qf_transformer
-      keyword: canos_mse
-      loss_name: QF Tr. MSE
-  val_params:
-    report_every: 8438 # 8438 # SCALE THIS
-    batch_size: 64
-    val_loss:
-    - name: combined_loss
-      loss1: canos_mse
-      loss2: opf_constraint_violation
-      lamb: 0.1
-    - name: recycle_loss
-      recycled_parameter: constraint_loss
-      keyword: constraint_violation
-      loss_name: Total Constraint Violation
-    - name: recycle_loss
-      recycled_parameter: bus_real_mismatch
-      keyword: constraint_violation
-      loss_name: Bus Real Mismatch
-    - name: recycle_loss
-      recycled_parameter: bus_reactive_mismatch
-      keyword: constraint_violation
-      loss_name: Bus Reactive Mismatch
-    - name: recycle_loss
-      recycled_parameter: angle_difference_violations
-      keyword: constraint_violation
-      loss_name: Angle Diff. Violation
-    - name: recycle_loss
-      recycled_parameter: voltage_violations
-      keyword: constraint_violation
-      loss_name: Voltage Violation
-    - name: recycle_loss
-      recycled_parameter: real_flow_mismatch_violation
-      keyword: constraint_violation
-      loss_name: Real Flow Mismatch
-    - name: recycle_loss
-      recycled_parameter: imag_flow_mismatch_violation
-      keyword: constraint_violation
-      loss_name: Reactive Flow Mismatch
-    - name: recycle_loss
-      recycled_parameter: generator_pg_violations
-      keyword: constraint_violation
-      loss_name: Pg Violation
-    - name: recycle_loss
-      recycled_parameter: generator_qg_violations
-      keyword: constraint_violation
-      loss_name: Qg Violation
-    - name: recycle_loss
-      recycled_parameter: branch_flow_violation_f
-      keyword: constraint_violation
-      loss_name: Branch Flow Fwd Violation
-    - name: recycle_loss
-      recycled_parameter: branch_flow_violation_r
-      keyword: constraint_violation
-      loss_name: Branch Flow Rev Violation
-    - name: recycle_loss
-      recycled_parameter: total_loss
-      keyword: canos_mse
-      loss_name: Total MSE
-    - name: recycle_loss
-      recycled_parameter: va
-      keyword: canos_mse
-      loss_name: VA MSE
-    - name: recycle_loss
-      recycled_parameter: vm
-      keyword: canos_mse
-      loss_name: VM MSE
-    - name: recycle_loss
-      recycled_parameter: pg
-      keyword: canos_mse
-      loss_name: PQ MSE
-    - name: recycle_loss
-      recycled_parameter: qg
-      keyword: canos_mse
-      loss_name: QG MSE
-    - name: recycle_loss
-      recycled_parameter: pt_ac
-      keyword: canos_mse
-      loss_name: PT AC MSE
-    - name: recycle_loss
-      recycled_parameter: qt_ac
-      keyword: canos_mse
-      loss_name: QT AC MSE
-    - name: recycle_loss
-      recycled_parameter: pf_ac
-      keyword: canos_mse
-      loss_name: PF AC MSE
-    - name: recycle_loss
-      recycled_parameter: qf_ac
-      keyword: canos_mse
-      loss_name: QF AC MSE
-    - name: recycle_loss
-      recycled_parameter: pt_transformer
-      keyword: canos_mse
-      loss_name: PT Tr. MSE
-    - name: recycle_loss
-      recycled_parameter: qt_transformer
-      keyword: canos_mse
-      loss_name: QT Tr. MSE
-    - name: recycle_loss
-      recycled_parameter: pf_transformer
-      keyword: canos_mse
-      loss_name: PF Tr. MSE
-    - name: recycle_loss
-      recycled_parameter: qf_transformer
-      keyword: canos_mse
-      loss_name: QF Tr. MSE
-functional:
-  trainer_name: gnn_trainer
->>>>>>> 0bc37baf
+config_type: experiment
+model:
+  name: canos_opf
+  dataset: _include_
+  hidden_dim: 256
+  include_sent_messages: True
+  k_steps: 16
+dataset:
+  datasets:
+  - name: opfdata
+    num_groups: 20 # SCALE THIS
+    # force_reload: True
+  - name: opfdata
+    split: val
+    num_groups: 20
+  topological_perturbations: True
+  pre_transform: mean_zero_variance_one
+  case_name: pglib_opf_case500_goc
+optim:
+  optimizer:
+    name: "Adam"
+    lr: 0.001
+    weight_decay: 0.
+  lr_scheduler:
+    name: SequentialLR
+    milestones:
+    - 5000 # SCALE THIS
+    schedulers:
+    - name: LinearLR
+      start_factor: 0.01
+      end_factor: 1
+    - name: StepLR
+      gamma: 0.9
+      step_size: 4000 # SCALE THIS
+  train_params:
+    # epochs: 5
+    train_steps: 150000 # SCALE THIS
+    batch_size: 64
+    train_loss:
+    - name: combined_loss
+      loss1: canos_mse
+      loss2: opf_constraint_violation
+      lamb: 0.1
+    - name: recycle_loss
+      recycled_parameter: constraint_loss
+      keyword: constraint_violation
+      loss_name: Total Constraint Violation
+    - name: recycle_loss
+      recycled_parameter: bus_real_mismatch
+      keyword: constraint_violation
+      loss_name: Bus Real Mismatch
+    - name: recycle_loss
+      recycled_parameter: bus_reactive_mismatch
+      keyword: constraint_violation
+      loss_name: Bus Reactive Mismatch
+    - name: recycle_loss
+      recycled_parameter: angle_difference_violations
+      keyword: constraint_violation
+      loss_name: Angle Diff. Violation
+    - name: recycle_loss
+      recycled_parameter: voltage_violations
+      keyword: constraint_violation
+      loss_name: Voltage Violation
+    - name: recycle_loss
+      recycled_parameter: real_flow_mismatch_violation
+      keyword: constraint_violation
+      loss_name: Real Flow Mismatch
+    - name: recycle_loss
+      recycled_parameter: imag_flow_mismatch_violation
+      keyword: constraint_violation
+      loss_name: Reactive Flow Mismatch
+    - name: recycle_loss
+      recycled_parameter: generator_pg_violations
+      keyword: constraint_violation
+      loss_name: Pg Violation
+    - name: recycle_loss
+      recycled_parameter: generator_qg_violations
+      keyword: constraint_violation
+      loss_name: Qg Violation
+    - name: recycle_loss
+      recycled_parameter: branch_flow_violation_f
+      keyword: constraint_violation
+      loss_name: Branch Flow Fwd Violation
+    - name: recycle_loss
+      recycled_parameter: branch_flow_violation_r
+      keyword: constraint_violation
+      loss_name: Branch Flow Rev Violation
+    - name: recycle_loss
+      recycled_parameter: total_loss
+      keyword: canos_mse
+      loss_name: Total MSE
+    - name: recycle_loss
+      recycled_parameter: va
+      keyword: canos_mse
+      loss_name: VA MSE
+    - name: recycle_loss
+      recycled_parameter: vm
+      keyword: canos_mse
+      loss_name: VM MSE
+    - name: recycle_loss
+      recycled_parameter: pg
+      keyword: canos_mse
+      loss_name: PQ MSE
+    - name: recycle_loss
+      recycled_parameter: qg
+      keyword: canos_mse
+      loss_name: QG MSE
+    - name: recycle_loss
+      recycled_parameter: pt_ac
+      keyword: canos_mse
+      loss_name: PT AC MSE
+    - name: recycle_loss
+      recycled_parameter: qt_ac
+      keyword: canos_mse
+      loss_name: QT AC MSE
+    - name: recycle_loss
+      recycled_parameter: pf_ac
+      keyword: canos_mse
+      loss_name: PF AC MSE
+    - name: recycle_loss
+      recycled_parameter: qf_ac
+      keyword: canos_mse
+      loss_name: QF AC MSE
+    - name: recycle_loss
+      recycled_parameter: pt_transformer
+      keyword: canos_mse
+      loss_name: PT Tr. MSE
+    - name: recycle_loss
+      recycled_parameter: qt_transformer
+      keyword: canos_mse
+      loss_name: QT Tr. MSE
+    - name: recycle_loss
+      recycled_parameter: pf_transformer
+      keyword: canos_mse
+      loss_name: PF Tr. MSE
+    - name: recycle_loss
+      recycled_parameter: qf_transformer
+      keyword: canos_mse
+      loss_name: QF Tr. MSE
+  val_params:
+    report_every: 8438 # 8438 # SCALE THIS
+    batch_size: 64
+    val_loss:
+    - name: combined_loss
+      loss1: canos_mse
+      loss2: opf_constraint_violation
+      lamb: 0.1
+    - name: recycle_loss
+      recycled_parameter: constraint_loss
+      keyword: constraint_violation
+      loss_name: Total Constraint Violation
+    - name: recycle_loss
+      recycled_parameter: bus_real_mismatch
+      keyword: constraint_violation
+      loss_name: Bus Real Mismatch
+    - name: recycle_loss
+      recycled_parameter: bus_reactive_mismatch
+      keyword: constraint_violation
+      loss_name: Bus Reactive Mismatch
+    - name: recycle_loss
+      recycled_parameter: angle_difference_violations
+      keyword: constraint_violation
+      loss_name: Angle Diff. Violation
+    - name: recycle_loss
+      recycled_parameter: voltage_violations
+      keyword: constraint_violation
+      loss_name: Voltage Violation
+    - name: recycle_loss
+      recycled_parameter: real_flow_mismatch_violation
+      keyword: constraint_violation
+      loss_name: Real Flow Mismatch
+    - name: recycle_loss
+      recycled_parameter: imag_flow_mismatch_violation
+      keyword: constraint_violation
+      loss_name: Reactive Flow Mismatch
+    - name: recycle_loss
+      recycled_parameter: generator_pg_violations
+      keyword: constraint_violation
+      loss_name: Pg Violation
+    - name: recycle_loss
+      recycled_parameter: generator_qg_violations
+      keyword: constraint_violation
+      loss_name: Qg Violation
+    - name: recycle_loss
+      recycled_parameter: branch_flow_violation_f
+      keyword: constraint_violation
+      loss_name: Branch Flow Fwd Violation
+    - name: recycle_loss
+      recycled_parameter: branch_flow_violation_r
+      keyword: constraint_violation
+      loss_name: Branch Flow Rev Violation
+    - name: recycle_loss
+      recycled_parameter: total_loss
+      keyword: canos_mse
+      loss_name: Total MSE
+    - name: recycle_loss
+      recycled_parameter: va
+      keyword: canos_mse
+      loss_name: VA MSE
+    - name: recycle_loss
+      recycled_parameter: vm
+      keyword: canos_mse
+      loss_name: VM MSE
+    - name: recycle_loss
+      recycled_parameter: pg
+      keyword: canos_mse
+      loss_name: PQ MSE
+    - name: recycle_loss
+      recycled_parameter: qg
+      keyword: canos_mse
+      loss_name: QG MSE
+    - name: recycle_loss
+      recycled_parameter: pt_ac
+      keyword: canos_mse
+      loss_name: PT AC MSE
+    - name: recycle_loss
+      recycled_parameter: qt_ac
+      keyword: canos_mse
+      loss_name: QT AC MSE
+    - name: recycle_loss
+      recycled_parameter: pf_ac
+      keyword: canos_mse
+      loss_name: PF AC MSE
+    - name: recycle_loss
+      recycled_parameter: qf_ac
+      keyword: canos_mse
+      loss_name: QF AC MSE
+    - name: recycle_loss
+      recycled_parameter: pt_transformer
+      keyword: canos_mse
+      loss_name: PT Tr. MSE
+    - name: recycle_loss
+      recycled_parameter: qt_transformer
+      keyword: canos_mse
+      loss_name: QT Tr. MSE
+    - name: recycle_loss
+      recycled_parameter: pf_transformer
+      keyword: canos_mse
+      loss_name: PF Tr. MSE
+    - name: recycle_loss
+      recycled_parameter: qf_transformer
+      keyword: canos_mse
+      loss_name: QF Tr. MSE
+functional:
+  trainer_name: gnn_trainer